--- conflicted
+++ resolved
@@ -1,275 +1,3 @@
 from aseg_gdf2.gdf2 import read, GDF2
 
-<<<<<<< HEAD
-__version__ = "0.1"
-=======
-import pandas as pd
-
-logger = logging.getLogger(__name__)
-
-__version__ = "0.1"
-
-
-def read(filename, **kwargs):
-    for fn in glob.glob(filename + "*"):
-        if fn.lower().endswith("dfn"):
-            return GDF2(fn, **kwargs)
-        elif fn.lower()[-3:] in ("dat", "ddf", "des", "met"):
-            for ext in ("DFN", "dfn"):
-                fn2 = fn[:-3] + ext
-                if os.path.isfile(fn2):
-                    return GDF2(fn2, **kwargs)
-        else:
-            for ext in ("DFN", "dfn"):
-                fn2 = fn[:-3] + ext
-                if os.path.isfile(fn2):
-                    return GDF2(fn2, **kwargs)
-    raise OSError("No data package found at {}".format(filename))
-
-
-class GDF2(object):
-    """Load GDF2 data package.
-
-    Arguments:
-        dfn_filename (str)
-        method (str): how to read the data file. Either assume it is
-            delimited by whitespace (``'whitespace'``) or use the
-            field widths specified in the .dfn file (``'fixed-widths'``).
-
-    """
-
-    def __init__(self, dfn_filename, method="whitespace", **kwargs):
-        self._parse_dfn(dfn_filename)
-        self._parse_dat(self._find_dat_files(), method)
-
-    def _parse_dfn(self, dfn_filename, join_null_data_rts=True, **kwargs):
-        self.record_types = {}
-        with open(dfn_filename, "r") as f:
-            self.dfn_filename = dfn_filename
-            self.dfn_contents = f.read()
-        for i, line in enumerate(self.dfn_contents.splitlines()):
-            if not line.startswith("DEFN"):
-                logger.warning("line {} does not begin with DEFN: {}".format(i, line))
-                continue
-
-            if not ";" in line:
-                logger.debug("line {}: No field definitions: {}".format(i, line))
-                m = re.search("RT=(\w*)", line)
-                if m:
-                    rt = m.group(1)
-                    logger.info("line {}: added record type RT={}".format(i, rt))
-                    self.record_types[m.group(1)] = {"fields": [], "format": None}
-            else:
-                m = re.search("RT=(\w*)", line)
-                if m:
-                    rt = m.group(1)
-                    if join_null_data_rts:
-                        if rt == "DATA":
-                            rt = ""
-                    if not rt in self.record_types:
-                        logger.info("line {}: added record type RT={}".format(i, rt))
-                        self.record_types[rt] = {"fields": [], "format": None}
-
-                fields = line.split(";")[1:]
-                logger.debug(
-                    "line {}: looping through {} field definitions for RT={}".format(
-                        i, len(fields), rt
-                    )
-                )
-                for field in fields:
-                    f = {
-                        "name": "",
-                        "format": "",
-                        "unit": "",
-                        "null": None,
-                        "long_name": "",
-                        "comment": "",
-                    }
-                    field = field.strip()
-                    if field == "END DEFN":
-                        logger.debug(
-                            "line {}: end of field definition for record type RT={}".format(
-                                i, rt
-                            )
-                        )
-                        continue
-                    f["name"], remaining = field.strip().split(":", 1)
-                    if ":" in remaining:
-                        f["format"], remaining = remaining.strip().split(":", 1)
-                        for chunk in remaining.split(","):
-                            chunk = chunk.strip()
-
-                            m = re.search("UNITS? *= *(.*)", chunk)
-                            if m:
-                                f["unit"] = m.group(1)
-                                continue
-
-                            m = re.search("NAME *= *(.*)", chunk)
-                            if m:
-                                f["long_name"] = m.group(1)
-                                continue
-
-                            m = re.search("NULL *= *(.*)", chunk)
-                            if m:
-                                f["null"] = m.group(1)
-                                continue
-
-                            f["comment"] = chunk
-                    else:
-                        f["format"] = remaining
-                    m = re.match("([0-9]*)([a-zA-Z]{1})([0-9]+).*", f["format"])
-                    if m:
-                        n = m.group(1)
-                        try:
-                            n = int(n)
-                        except ValueError:
-                            n = 1
-                        f["cols"] = n
-                        f["width"] = int(m.group(3))
-                    else:
-                        logger.critical(
-                            "No field width found in format code {}".format(f["format"])
-                        )
-
-                    logger.info(
-                        "line {}: adding field {} to record type RT={}".format(
-                            i, str(f), rt
-                        )
-                    )
-                    self.record_types[rt]["fields"].append(f)
-                    if f["name"] == "RT":
-                        self.record_types[rt]["format"] = f["format"]
-
-    def _find_dat_files(self):
-        for ext in ("dat", "DAT"):
-            filename = self.dfn_filename[:-3] + ext
-            if os.path.isfile(filename):
-                return filename
-        logger.error("No data file located.")
-        return ""
-
-    def _parse_dat(self, dat_filename, method="whitespace"):
-
-        na_values = {}
-        colnames, colnamesdict = self.column_names("", retdict=True)
-        for colname in colnames:
-            field_name = colnamesdict[colname]
-            null = self.get_field_definition(field_name)["null"]
-            if not null is None:
-                na_values[colname] = null
-        logger.debug("_parse_dat: na_values = {}".format(na_values))
-
-        self._read_dat = {
-            "": {
-                "func": None,
-                "args": [dat_filename],
-                "kwargs": {
-                    "names": self.column_names(""),
-                    "index_col": False,
-                    "header": None,
-                    "keep_default_na": True,
-                    "na_values": na_values,
-                },
-            }
-        }
-        # logger.debug('na_values:\n {}'.format(pprint.pformat(na_values)))
-        self.dat_filename = dat_filename
-        if method == "fixed-widths":
-            self._read_dat[""]["func"] = pd.read_fwf
-            self._read_dat[""]["kwargs"].update(
-                {"widths": [f["width"] for f in self.record_types[""]["fields"]]}
-            )
-        elif method == "whitespace":
-            self._read_dat[""]["func"] = pd.read_table
-            self._read_dat[""]["kwargs"].update({"delimiter": "\s+"})
-
-    def get_field_definition(self, field_name, record_type=""):
-        """Find field_name in record_types definition and
-        return the dictionary."""
-        for field in self.record_types[record_type]["fields"]:
-            if field["name"] == field_name:
-                return field
-
-    def field_names(self, record_type=""):
-        """Return field names from the .dfn file.
-
-        This may not correspond to columns in the data table / pd.DataFrame,
-        because a field may be defined as having multiple values (== "columns")
-        for each record (== "row"). See column_names() for an alternative.
-
-        """
-        return [f["name"] for f in self.record_types[record_type]["fields"]]
-
-    def column_names(self, record_type="", retdict=False):
-        """Provide a name for each column of the data table / pd.DataFrame
-        object.
-
-        This accounts for the fact that 2D fields are allowed e.g. a
-        single field "Con" in the .dfn file may account for 30 columns in the
-        .dat file with a format code of say 30F10.5.
-
-        This method will expand the single field name "Con" into 30 field
-        names, "Con0", "Con1", and so on.
-
-        """
-        namesdict = {}
-        names = []
-        for field in self.record_types[record_type]["fields"]:
-            name = field["name"]
-            if field["cols"] == 1:
-                namesdict[name] = name
-                names.append(name)
-            else:
-                namesdict[name] = []
-                for i in range(field["cols"]):
-                    colname = "{}[{:d}]".format(name, i)
-                    namesdict[colname] = name
-                    namesdict[name].append(colname)
-                    names.append(colname)
-        if retdict:
-            return names, namesdict
-        else:
-            return names
-
-    def df(self, record_type="", **kwargs):
-        rt = self._read_dat[record_type]
-        kws = dict(**rt["kwargs"])
-        kws.update(kwargs)
-        logger.debug("df(kws=\n{})".format(pprint.pformat(kws)))
-        if "usecols" in kws:
-            names, namesdict = self.column_names(record_type, retdict=True)
-            logger.debug("initial usecols = {}".format(kws["usecols"]))
-            for key in kws["usecols"]:
-                if key in namesdict and isinstance(namesdict[key], list):
-                    logger.debug("Expanding {} for kws['usecols']".format(key))
-                    kws["usecols"] = [k for k in kws["usecols"] if not k == key]
-                    for col_key in namesdict[key]:
-                        kws["usecols"].append(col_key)
-            logger.debug("final usecols = {}".format(kws["usecols"]))
-        logger.debug("final na_values = {}".format(kws["na_values"]))
-        return rt["func"](*rt["args"], **kws)
-
-    def df_chunked(self, record_type="", chunksize=200000, **kwargs):
-        return self.df(record_type=record_type, chunksize=chunksize, **kwargs)
-
-    def iterrows(self, *args, **kwargs):
-        for chunk in self.df_chunked(*args, **kwargs):
-            for row in chunk.itertuples():
-                yield row._asdict()
-
-    def get_field(self, field_name, record_type="", **kwargs):
-        data = self.df(record_type=record_type, usecols=[field_name], **kwargs)
-        if data.shape[1] == 1:
-            return data.iloc[:, 0].values
-        else:
-            return data.values
-
-    def get_field_chunked(self, field_name, record_type="", chunksize=200000, **kwargs):
-        for data in self.df_chunked(
-            record_type=record_type, usecols=[field_name], chunksize=chunksize, **kwargs
-        ):
-            if data.shape[1] == 1:
-                yield data.iloc[:, 0].values
-            else:
-                yield data.values
->>>>>>> 81415f41
+__version__ = "0.1"