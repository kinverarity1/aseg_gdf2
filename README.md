--- conflicted
+++ resolved
@@ -4,28 +4,9 @@
 
 Python code to help read ASEG GDF2 data packages.
 
-<<<<<<< HEAD
-## Install the latest version
-
-```bash
-$ pip install -U aseg_gdf2
-```
-
-## Usage
-
-See [tutorials in the notebooks folder](notebooks/README.md).
-
-For a quick start:
-
-```python
-In [1]: import aseg_gdf2
-
-In [2]: gdf = aseg_gdf2.read(r'tests/example_datasets/3bcfc711/GA1286_Waveforms')
-=======
 GDF2 files are a plain text format for conveying geophysical data, . The file format is [defined](https://www.aseg.org.au/technical/aseg-technical-standards) by the Australian Society of Exploration Geophysicists (ASEG). This module provides some Python classe sand functions for reading the definition file (DFN) and extracting subsets of data from the DAT file. It's designed to work on machines with low-ish memory, and to do so it has support for using both [pandas](https://pandas.pydata.org/) and [dask](https://docs.dask.org/en/latest/dataframe.html).
 
 It is still in very early stages of development. Help would be very welcome!
->>>>>>> 9e5fd121
 
 ## Examples
 
@@ -273,7 +254,7 @@
 ## Installation
 
 ```python
-pip install aseg_gdf2
+pip install -U aseg_gdf2
 ```
 
 ## License
